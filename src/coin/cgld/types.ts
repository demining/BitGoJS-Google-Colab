import BigNumber from 'bignumber.js';
import { signTransaction } from '@celo/contractkit/lib/utils/signing-utils';
import {
  addHexPrefix,
  toBuffer,
  bufferToHex,
  bufferToInt,
  rlp,
  rlphash,
  stripZeros,
  ecrecover,
  publicToAddress,
} from 'ethereumjs-util';
import { EthLikeTransactionData, TxData } from '../eth/iface';
import { KeyPair, Utils } from '../eth';

export class CeloTransaction {
  private raw: Buffer[];
  private _from: Buffer;
  private _senderPubKey?;
  private _signatures: Buffer[];
  private _feeCurrency: Buffer = toBuffer('0x');
  private _gatewayFeeRecipient: Buffer = toBuffer('0x');
  private _gatewayFee: Buffer = toBuffer('0x');
  nonce: Buffer;
  gasLimit: Buffer;
  gasPrice: Buffer;
  data: Buffer;
  value: Buffer;
  to: Buffer = toBuffer([]);
  v: Buffer = toBuffer([]);
  r: Buffer = toBuffer([]);
  s: Buffer = toBuffer([]);

  //TODO: validate if this needs to be moved to Utils class
<<<<<<< HEAD
  private fromNat(bn) {
    if (bn === '0x0') {
      return '0x';
    } else if (bn.length % 2 === 0) {
      return bn;
    }
    return '0x0' + bn.slice(2);
  }

  constructor(tx: TxData) {
    this.nonce = toBuffer(this.fromNat(tx.nonce));
    this.gasLimit = toBuffer(this.fromNat(tx.gasLimit));
    this.gasPrice = toBuffer(this.fromNat(tx.gasPrice));
    this.data = toBuffer(tx.data);
    this.value = toBuffer(this.fromNat(tx.value));
=======
  /**
   * Clean hex formatted values ensuring they have an even length
   *
   * @param numberValue Hex formatted number value. Example '0x01'
   * @returns sanitized value
   */
  private sanitizeHexString(numberValue) {
    if (numberValue === '0x0') {
      return '0x';
    } else if (numberValue.length % 2 === 0) {
      return numberValue;
    }
    return '0x0' + numberValue.slice(2);
  }

  constructor(tx: TxData) {
    this.nonce = toBuffer(this.sanitizeHexString(tx.nonce));
    this.gasLimit = toBuffer(this.sanitizeHexString(tx.gasLimit));
    this.gasPrice = toBuffer(this.sanitizeHexString(tx.gasPrice));
    this.data = toBuffer(tx.data);
    this.value = toBuffer(this.sanitizeHexString(tx.value));
>>>>>>> 23d089b3
    if (tx.to) {
      this.to = toBuffer(tx.to);
    }
    if (tx.v) {
      this.v = toBuffer(tx.v);
    }
    if (tx.r) {
      this.r = toBuffer(tx.r);
    }
    if (tx.s) {
      this.s = toBuffer(tx.s);
    }
    if (tx.from) {
      this._from = toBuffer(tx.from);
    }
    this.initRaw();
  }

  private initRaw() {
    this.raw = [
      this.nonce,
      this.gasPrice,
      this.gasLimit,
      this._feeCurrency,
      this._gatewayFeeRecipient,
      this._gatewayFee,
      this.to,
      this.value,
      this.data,
      this.v,
      this.r,
      this.s,
    ];
  }

  hash(includeSignature?: boolean): Buffer {
    let items;
    if (includeSignature) {
      items = this.raw;
    } else {
      items = this.raw
        .slice(0, 9)
        .concat([toBuffer(this.getChainId()), stripZeros(toBuffer(0)), stripZeros(toBuffer(0))]);
    }

    return rlphash(items);
  }

  getSenderAddress(): Buffer {
    if (this._from) {
      return this._from;
    }
    const pubKey = this.getSenderPublicKey();
    this._from = publicToAddress(pubKey);
    return this._from;
  }

  getSenderPublicKey() {
    if (this.verifySignature()) {
      // If the signature was verified successfully the _senderPubKey field is defined
      return this._senderPubKey;
    }
    throw new Error('Invalid Signature');
  }

  serialize(): Buffer {
    return rlp.encode(this.raw);
  }

  sign(privateKey: Buffer): void {
    this._signatures = [this.v, this.r, this.s, privateKey];
  }

  verifySignature(): boolean {
    const msgHash = this.hash(false);
    try {
      const chainId = this.getChainId();
      const v = bufferToInt(this.v) - (2 * chainId + 35);
      this._senderPubKey = ecrecover(msgHash, v + 27, this.r, this.s);
    } catch (e) {
      return false;
    }
    return !!this._senderPubKey;
  }

  getChainId(): number {
    let chainId = bufferToInt(this.v);
    if (this.r.length && this.s.length) {
      chainId = (chainId - 35) >> 1;
    }
    return chainId;
  }
}

export class CgldTransactionData implements EthLikeTransactionData {
  constructor(private tx: CeloTransaction) {}

  public static fromJson(tx: TxData): CgldTransactionData {
    const chainId = addHexPrefix(new BigNumber(Number(tx.chainId)).toString(16));
    return new CgldTransactionData(
      new CeloTransaction({
        nonce: addHexPrefix(new BigNumber(tx.nonce).toString(16)),
        to: tx.to,
        gasPrice: addHexPrefix(new BigNumber(tx.gasPrice).toString(16)),
        gasLimit: addHexPrefix(new BigNumber(tx.gasLimit).toString(16)),
        value: addHexPrefix(new BigNumber(tx.value).toString(16)),
        data: tx.data === '0x' ? '' : tx.data,
        from: tx.from,
        s: tx.s,
        r: tx.r,
        v: tx.v || chainId,
      }),
    );
  }

  async sign(keyPair: KeyPair) {
    const privateKey = addHexPrefix(keyPair.getKeys().prv as string);
    const data = this.toJson();
    const rawTransaction = await signTransaction(data, privateKey);
    rawTransaction.tx.data = data.data;
    rawTransaction.tx.gasLimit = rawTransaction.tx.gas;
    this.tx = new CeloTransaction(rawTransaction.tx);
    this.tx.sign(toBuffer(privateKey));
  }

  /** @inheritdoc */
  toJson(): TxData {
    const result: TxData = {
      nonce: bufferToInt(this.tx.nonce),
      gasPrice: new BigNumber(bufferToHex(this.tx.gasPrice), 16).toString(10),
      gasLimit: new BigNumber(bufferToHex(this.tx.gasLimit), 16).toString(10),
      value: this.tx.value.length === 0 ? '0' : new BigNumber(bufferToHex(this.tx.value), 16).toString(10),
      data: addHexPrefix(new BigNumber(bufferToHex(this.tx.data).slice(2), 16).toString(16)),
      id: addHexPrefix(bufferToHex(this.tx.hash())),
    };

    if (this.tx.to && this.tx.to.length) {
      result.to = bufferToHex(this.tx.to);
    }

    if (this.tx.verifySignature()) {
      result.from = bufferToHex(this.tx.getSenderAddress());
    }

    const chainId = this.tx.getChainId();
    if (chainId) {
      result.chainId = chainId.toString();
    }

    if (this.tx.v && this.tx.v.length) {
      result.v = bufferToHex(this.tx.v);
    }

    if (this.tx.r && this.tx.r.length) {
      result.r = bufferToHex(this.tx.r);
    }

    if (this.tx.s && this.tx.s.length) {
      result.s = bufferToHex(this.tx.s);
    }

    return result;
  }

  /** @inheritdoc */
  toSerialized(): string {
    return addHexPrefix(this.tx.serialize().toString('hex'));
  }
}<|MERGE_RESOLUTION|>--- conflicted
+++ resolved
@@ -33,23 +33,6 @@
   s: Buffer = toBuffer([]);
 
   //TODO: validate if this needs to be moved to Utils class
-<<<<<<< HEAD
-  private fromNat(bn) {
-    if (bn === '0x0') {
-      return '0x';
-    } else if (bn.length % 2 === 0) {
-      return bn;
-    }
-    return '0x0' + bn.slice(2);
-  }
-
-  constructor(tx: TxData) {
-    this.nonce = toBuffer(this.fromNat(tx.nonce));
-    this.gasLimit = toBuffer(this.fromNat(tx.gasLimit));
-    this.gasPrice = toBuffer(this.fromNat(tx.gasPrice));
-    this.data = toBuffer(tx.data);
-    this.value = toBuffer(this.fromNat(tx.value));
-=======
   /**
    * Clean hex formatted values ensuring they have an even length
    *
@@ -71,7 +54,6 @@
     this.gasPrice = toBuffer(this.sanitizeHexString(tx.gasPrice));
     this.data = toBuffer(tx.data);
     this.value = toBuffer(this.sanitizeHexString(tx.value));
->>>>>>> 23d089b3
     if (tx.to) {
       this.to = toBuffer(tx.to);
     }
