--- conflicted
+++ resolved
@@ -162,11 +162,7 @@
   describe('should fail to build', () => {
     it('an unsupported type of transaction', async () => {
       await buildTransaction({
-<<<<<<< HEAD
-        type: 3,
-=======
         type: TransactionType.AccountUpdate,
->>>>>>> 9eba6e96
         fee: {
           fee: '10',
           gasLimit: '10',
