{
  "name": "bitgo",
  "version": "13.0.2-rc.10",
  "description": "BitGo Javascript SDK",
  "main": "./dist/src/index.js",
  "types": "./dist/types/src/index.d.ts",
  "keywords": [
    "bitgo",
    "bitcoin",
    "bitgojs"
  ],
  "repository": {
    "type": "git",
    "url": "https://github.com/BitGo/BitGoJS.git",
    "directory": "modules/core"
  },
  "license": "Apache-2.0",
  "engines": {
    "node": ">=10.22.0 <17",
    "npm": ">=3.10.10"
  },
  "scripts": {
    "compile": "npm run webpack-prod",
    "compile-dbg": "npm run webpack-dev",
    "compile-test": "npm run webpack-test",
    "webpack-dev": "webpack --progress --colors --env.dev",
    "webpack-test": "webpack --progress --colors --env.test",
    "webpack-prod": "webpack --progress --colors --env.prod",
    "test": "npm run coverage",
    "unit-test": "mocha \"test/unit/*.ts\" \"test/unit/**/*.ts\" \"test/v2/unit/*.ts\" \"test/v2/unit/**/*.ts\"",
    "coverage": "nyc -- npm run unit-test",
    "integration-test": "nyc -- mocha \"test/v2/integration/**/*.ts\"",
    "browser-test": "karma start karma.conf.js",
    "lint": "eslint --quiet .",
    "audit": "if [ \"$(npm --version | cut -d. -f1)\" -ge \"6\" ]; then npm audit; else echo \"npm >= 6 required to perform audit. skipping...\"; fi",
    "clean": "rm -r dist/*",
    "build": "tsc && node scripts/copySjcl.js",
    "prepare": "npm run build",
    "prepublishOnly": "npm run compile",
    "upload-artifacts": "node scripts/upload-test-reports.js",
    "check-fmt": "prettier --check '{src,test}/**/*.{ts,js,json}'",
    "precommit": "lint-staged",
    "unprettied": "grep -R -L --include '*.ts' --include '*.js' --include '*.json' '@prettier' src test",
    "fmt": "prettier --write '{src,test}/**/*.{ts,js,json}'",
    "upload-docs": "node scripts/upload-docs.js",
    "gen-docs": "typedoc"
  },
  "dependencies": {
<<<<<<< HEAD
    "@bitgo/account-lib": "^2.17.1-rc.6",
    "@bitgo/statics": "^6.15.0-rc.5",
    "@bitgo/unspents": "^0.6.0",
    "@bitgo/utxo-lib": "^2.2.0-rc.5",
=======
    "@bitgo/account-lib": "^2.17.0",
    "@bitgo/statics": "^6.14.0",
    "@bitgo/unspents": "^0.7.0-rc.2",
    "@bitgo/utxo-lib": "^2.1.0",
>>>>>>> c07e0e3c
    "@types/bluebird": "^3.5.25",
    "@types/superagent": "^4.1.3",
    "algosdk": "^1.12.0",
    "assert": "^2.0.0",
    "big.js": "^3.1.3",
    "bigi": "^1.4.0",
    "bignumber.js": "^8.0.1",
    "bip32": "^2.0.6",
    "bitcoinjs-message": "^2.0.0",
    "bluebird": "^3.5.3",
    "bs58": "^2.0.1",
    "bs58check": "^1.0.4",
    "cashaddress": "^1.1.0",
    "create-hmac": "^1.1.7",
    "debug": "^3.1.0",
    "ecurve": "^1.0.6",
    "eol": "^0.5.0",
    "eosjs": "^21.0.2",
    "eosjs-ecc": "^4.0.4",
    "lodash": "^4.17.14",
    "moment": "^2.20.1",
    "ripple-address-codec": "^4.0.0",
    "ripple-binary-codec": "^0.2.4",
    "ripple-keypairs": "^0.11.0",
    "ripple-lib": "^1.4.1",
    "sanitize-html": "^1.27.5",
    "secp256k1": "^4.0.2",
    "secrets.js-grempe": "^1.1.0",
    "stellar-sdk": "^9.0.1",
    "superagent": "^3.8.3",
    "superagent-proxy": "^3.0.0"
  },
  "devDependencies": {
    "@types/create-hmac": "^1.1.0",
    "@types/debug": "^4.1.4",
    "@types/jasmine": "^3.5.12",
    "@types/lodash": "^4.14.121",
    "@types/mocha": "^5.2.6",
    "@types/nock": "^9.3.1",
    "@types/node": "^11.11.4",
    "@types/secp256k1": "^4.0.1",
    "@types/sinon": "^7.0.6",
    "awesome-typescript-loader": "^5.2.1",
    "glob": "^7.1.3",
    "html-webpack-plugin": "^3.2.0",
    "karma": "^5.1.1",
    "karma-chrome-launcher": "^3.1.0",
    "karma-jasmine": "^4.0.0",
    "karma-mocha": "^2.0.1",
    "karma-typescript": "^5.0.3",
    "lint-staged": "^8.1.4",
    "minimist": "^1.2.5",
    "mocha": "^7.0.0",
    "mochawesome": "^5.0.0",
    "nock": "=9.0.28",
    "nyc": "^15.0.0",
    "puppeteer": "2.1.1",
    "q": "^1.1.2",
    "request": "^2.88.0",
    "request-promise": "^4.2.2",
    "should": "^13.1.3",
    "should-http": "^0.1.1",
    "should-sinon": "^0.0.6",
    "sinon": "^6.3.5",
    "sjcl": "^1.0.8",
    "supertest": "^3.0.0",
    "terser": "^3.16.1",
    "terser-webpack-plugin": "^4.2.3",
    "webpack": "^4.29.6",
    "webpack-cli": "^3.2.3"
  },
  "optionalDependencies": {
    "@ethereumjs/common": "^2.4.0",
    "@ethereumjs/tx": "^3.3.0",
    "ethereumjs-abi": "^0.6.5",
    "ethereumjs-util": "6.2.1"
  },
  "nyc": {
    "extension": [
      ".ts"
    ]
  }
}<|MERGE_RESOLUTION|>--- conflicted
+++ resolved
@@ -46,17 +46,10 @@
     "gen-docs": "typedoc"
   },
   "dependencies": {
-<<<<<<< HEAD
     "@bitgo/account-lib": "^2.17.1-rc.6",
     "@bitgo/statics": "^6.15.0-rc.5",
-    "@bitgo/unspents": "^0.6.0",
+    "@bitgo/unspents": "^0.7.0-rc.2",
     "@bitgo/utxo-lib": "^2.2.0-rc.5",
-=======
-    "@bitgo/account-lib": "^2.17.0",
-    "@bitgo/statics": "^6.14.0",
-    "@bitgo/unspents": "^0.7.0-rc.2",
-    "@bitgo/utxo-lib": "^2.1.0",
->>>>>>> c07e0e3c
     "@types/bluebird": "^3.5.25",
     "@types/superagent": "^4.1.3",
     "algosdk": "^1.12.0",
